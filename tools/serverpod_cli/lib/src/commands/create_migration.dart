--- conflicted
+++ resolved
@@ -13,13 +13,8 @@
 enum CreateMigrationOption<V> implements OptionDefinition<V> {
   force(CreateMigrationCommand.forceOption),
   tag(CreateMigrationCommand.tagOption),
-<<<<<<< HEAD
-  empty(CreateMigrationCommand.emptyOption),
-  check(CreateMigrationCommand.checkOption);
-=======
   check(CreateMigrationCommand.checkOption),
   empty(CreateMigrationCommand.emptyOption);
->>>>>>> 371cf4b9
 
   const CreateMigrationOption(this.option);
 
@@ -45,8 +40,6 @@
     customValidator: _validateTag,
   );
 
-<<<<<<< HEAD
-=======
   static const checkOption = FlagOption(
     argName: 'check',
     argAbbrev: 'c',
@@ -56,7 +49,6 @@
         'Returns exit code 0 if no changes detected, 1 if changes exist.',
   );
 
->>>>>>> 371cf4b9
   static const emptyOption = FlagOption(
     argName: 'empty',
     argAbbrev: 'e',
@@ -67,19 +59,6 @@
         'Advanced use case for manual migration creation.',
   );
 
-<<<<<<< HEAD
-  static const checkOption = FlagOption(
-    argName: 'check',
-    argAbbrev: 'c',
-    negatable: false,
-    defaultsTo: false,
-    helpText:
-        'Returns with exit code 0 if no changes have been detected. '
-        'Useful for CI/CD pipelines to check if migrations are needed.',
-  );
-
-=======
->>>>>>> 371cf4b9
   static void _validateTag(String tag) {
     if (!StringValidators.isValidTagName(tag)) {
       throw const FormatException(
@@ -103,30 +82,8 @@
   ) async {
     bool force = commandConfig.value(CreateMigrationOption.force);
     String? tag = commandConfig.optionalValue(CreateMigrationOption.tag);
-<<<<<<< HEAD
-    bool empty = commandConfig.value(CreateMigrationOption.empty);
-    bool check = commandConfig.value(CreateMigrationOption.check);
-
-    // Validate flag combinations
-    if (empty && check) {
-      log.error(
-        'The --empty and --check flags cannot be used together. '
-        'Use --empty to create an empty migration, or --check to verify if changes are needed.',
-      );
-      throw ExitException(ServerpodCommand.commandInvokedCannotExecute);
-    }
-
-    if (empty && force) {
-      log.error(
-        'The --empty and --force flags cannot be used together. '
-        'The --empty flag already creates a migration without evaluation.',
-      );
-      throw ExitException(ServerpodCommand.commandInvokedCannotExecute);
-    }
-=======
     bool check = commandConfig.value(CreateMigrationOption.check);
     bool empty = commandConfig.value(CreateMigrationOption.empty);
->>>>>>> 371cf4b9
 
     GeneratorConfig config;
     try {
@@ -154,32 +111,6 @@
     );
 
     MigrationVersion? migration;
-<<<<<<< HEAD
-    bool hasError = false;
-    
-    // Handle --empty flag: create empty migration without evaluation
-    if (empty) {
-      await log.progress('Creating empty migration', () async {
-        try {
-          migration = await generator.createEmptyMigration(
-            tag: tag,
-            config: config,
-          );
-        } on MigrationVersionAlreadyExistsException catch (e) {
-          hasError = true;
-          log.error(
-            'Unable to create migration. A directory with the same name already '
-            'exists: "${e.directoryPath}".',
-          );
-        }
-        return migration != null;
-      });
-    } else {
-      // Handle normal migration creation or --check flag
-      String progressMessage = check ? 'Checking for changes' : 'Creating migration';
-      await log.progress(progressMessage, () async {
-        try {
-=======
     await log.progress(
         check
             ? 'Checking for changes'
@@ -192,39 +123,10 @@
             write: !check, // Don't write files in check mode
           );
         } else {
->>>>>>> 371cf4b9
           migration = await generator.createMigration(
             tag: tag,
             force: force,
             config: config,
-<<<<<<< HEAD
-          );
-        } on MigrationVersionLoadException catch (e) {
-          hasError = true;
-          log.error(
-            'Unable to determine latest database definition due to a corrupted '
-            'migration. Please re-create or remove the migration version and try '
-            'again. Migration version: "${e.versionName}".',
-          );
-          log.error(e.exception);
-        } on GenerateMigrationDatabaseDefinitionException {
-          hasError = true;
-          log.error('Unable to generate database definition for project.');
-        } on MigrationVersionAlreadyExistsException catch (e) {
-          hasError = true;
-          log.error(
-            'Unable to create migration. A directory with the same name already '
-            'exists: "${e.directoryPath}".',
-          );
-        }
-
-        return migration != null;
-      });
-    }
-
-    // Handle the case where we had actual errors
-    if (hasError) {
-=======
             write: !check, // Don't write files in check mode
           );
         }
@@ -273,35 +175,19 @@
     if (migration == null ||
         projectDirectory == null ||
         migrationName == null) {
->>>>>>> 371cf4b9
       throw ExitException.error();
     }
 
-    // Handle successful migration creation
-    if (migration != null) {
-      var projectDirectory = migration!.projectDirectory;
-      var migrationName = migration!.versionName;
-      
-      if (check) {
-        log.info('Changes detected. Migration would be created.', type: TextLogType.bullet);
-      } else {
-        log.info(
-          'Migration created: ${path.relative(
-            MigrationConstants.migrationVersionDirectory(
-              projectDirectory,
-              migrationName,
-            ).path,
-            from: Directory.current.path,
-          )}',
-          type: TextLogType.bullet,
-        );
-      }
-    } else if (check) {
-      // For --check flag, no changes detected is the desired outcome
-      log.info('No changes detected.', type: TextLogType.bullet);
-    }
-
-    // Both "migration created" and "no changes detected" are successful outcomes
+    log.info(
+      'Migration created: ${path.relative(
+        MigrationConstants.migrationVersionDirectory(
+          projectDirectory,
+          migrationName,
+        ).path,
+        from: Directory.current.path,
+      )}',
+      type: TextLogType.bullet,
+    );
     log.info('Done.', type: TextLogType.success);
   }
 }